--- conflicted
+++ resolved
@@ -357,12 +357,7 @@
                 emit wcsReady();
         }
     }
-<<<<<<< HEAD
-
     m_isRunning = false;
-=======
-    running = false;
->>>>>>> a823ce4c
 }
 
 
